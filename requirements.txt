django<1.4
pip
scipy
matplotlib
markdown
pygments
django-mako
django-ses
lxml
boto
mako
python-memcached
django-celery
path.py
django_debug_toolbar
-e git+git://github.com/MITx/django-pipeline.git@incremental_compile#egg=django-pipeline
django-staticfiles>=1.2.1
django-masquerade
fs
django-jasmine
beautifulsoup
requests
sympy
newrelic
glob2
<<<<<<< HEAD
pymongo
-e common/lib/xmodule
=======
django_nose
nosexcover
rednose
>>>>>>> 5bce758b
<|MERGE_RESOLUTION|>--- conflicted
+++ resolved
@@ -23,11 +23,8 @@
 sympy
 newrelic
 glob2
-<<<<<<< HEAD
 pymongo
 -e common/lib/xmodule
-=======
 django_nose
 nosexcover
-rednose
->>>>>>> 5bce758b
+rednose