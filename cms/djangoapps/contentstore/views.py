--- conflicted
+++ resolved
@@ -66,20 +66,15 @@
 log = logging.getLogger(__name__)
 
 
-<<<<<<< HEAD
-COMPONENT_TYPES = ['customtag', 'discussion', 'html', 'problem', 'video', 'advanced']
-
-# advanced/beta components that can be enabled for all courses or per-course in the policy file 
-ADVANCED_COMPONENT_TYPES = []
+COMPONENT_TYPES = ['customtag', 'discussion', 'html', 'problem', 'video', 'advanced', 'openended']
+
+ADVANCED_COMPONENT_TYPES = {
+    'openended' : ['combinedopenended', 'peergrading'],
+    'advanced' : ['advanced']
+}
+
 ADVANCED_COMPONENT_CATEGORY = 'advanced'
 ADVANCED_COMPONENT_POLICY_KEY = 'enable_advanced_modules'
-=======
-COMPONENT_TYPES = ['customtag', 'discussion', 'html', 'problem', 'video', 'combinedopenended', 'peergrading']
-
-ADVANCED_COMPONENT_TYPES = {
-    'openended' : ['combinedopenended', 'peergrading']
-}
->>>>>>> 9f020e22
 
 # cdodge: these are categories which should not be parented, they are detached from the hierarchy
 DETACHED_CATEGORIES = ['about', 'static_tab', 'course_info']
@@ -295,43 +290,31 @@
     component_templates = defaultdict(list)
 
     # check if there are any advanced modules specified in the course policy
-    advanced_component_types = list(ADVANCED_COMPONENT_TYPES)
+    advanced_component_types = ADVANCED_COMPONENT_TYPES
     course_metadata = CourseMetadata.fetch(course.location)
-    advanced_component_types.extend(course_metadata.get(ADVANCED_COMPONENT_POLICY_KEY, []))
+	course_advanced_keys = course_metadata.get(ADVANCED_COMPONENT_POLICY_KEY, {})
+	if isinstance(course_advanced_keys,dict):
+    	advanced_component_types.update(course_advanced_keys)
+	else:
+		log.error("Improper format for course advanced keys! {0}".format(course_advanced_keys))
+
 
     templates = modulestore().get_items(Location('i4x', 'edx', 'templates'))
-    log.debug(templates)
     for template in templates:
-<<<<<<< HEAD
-        component_template = ( 
-            template.display_name,
-            template.location.url(),
-            'markdown' in template.metadata,
-            'empty' in template.metadata
-        )
-        if template.location.category in COMPONENT_TYPES: 
-            component_templates[template.location.category].append(component_template)
-        elif template.location.category in advanced_component_types:
-            component_templates[ADVANCED_COMPONENT_CATEGORY].append(component_template)
-
-    # order of component types for display purposes
-    component_template_types = [type for type in COMPONENT_TYPES if type in component_templates.keys()]
-=======
         if template.location.category in COMPONENT_TYPES:
-            #This is a hack to create categories for different xmodules
+			#This is a hack to create categories for different xmodules
             category = template.location.category
             for key in ADVANCED_COMPONENT_TYPES:
                 if template.location.category in ADVANCED_COMPONENT_TYPES[key]:
                     category = key
                     break
 
-            component_templates[category].append((
+            component_templates[template.location.category].append((
                 template.display_name,
                 template.location.url(),
                 'markdown' in template.metadata,
                 'empty' in template.metadata
             ))
->>>>>>> 9f020e22
 
     components = [
         component.location.url()
