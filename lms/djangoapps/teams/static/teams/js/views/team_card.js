--- conflicted
+++ resolved
@@ -7,11 +7,6 @@
         'jquery.timeago',
         'js/components/card/views/card',
         'teams/js/views/team_utils',
-<<<<<<< HEAD
-        'text!teams/templates/team-country-language.underscore',
-        'text!teams/templates/team-activity.underscore'
-    ], function (Backbone, _, gettext, timeago, CardView, TeamUtils, teamCountryLanguageTemplate, teamActivityTemplate) {
-=======
         'text!teams/templates/team-membership-details.underscore',
         'text!teams/templates/team-country-language.underscore',
         'text!teams/templates/team-activity.underscore'
@@ -26,7 +21,6 @@
         teamCountryLanguageTemplate,
         teamActivityTemplate
     ) {
->>>>>>> bf999634
         var TeamMembershipView, TeamCountryLanguageView, TeamActivityView, TeamCardView;
 
         TeamMembershipView = Backbone.View.extend({
