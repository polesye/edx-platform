--- conflicted
+++ resolved
@@ -208,10 +208,10 @@
   }
 }
 
-<<<<<<< HEAD
 .sr {
   @include text-sr();
-=======
+}
+
 .help-tab {
   @include transform(rotate(-90deg));
   @include transform-origin(0 0);
@@ -270,5 +270,4 @@
 
 #feedback_form textarea[name="details"] {
   height: 150px;
->>>>>>> c765906f
 }