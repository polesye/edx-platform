<form id="email-change-form" method="post">
  <div class="settings-form-wrapper">
      <div id="personal" class="col-1-3 personal-settings">
        <h3 class="title">Personal info</h3>

        <ul class="list-input">
          <li class="field text">
            <label for="full-name"><%- gettext("Full Name") %></label>
            <input id="full-name" type="text" name="full-name" value="" data-validate="required"/>
            <div id="full-name-status" />
          </li>

          <li class="field text">
            <label for="gender"><%- gettext("Gender") %></label>
            <select id="gender" name="gender">
            </select>
            <div id="gender-status" />
          </li>

          <li class="field text">
            <label for="year-of-birth"><%- gettext("Year of Birth") %></label>
            <select id="year-of-birth" name="year-of-birth">
            </select>
            <div id="year-of-birth-status" />
          </li>

          <li class="field text">
            <label for="level-of-education"><%- gettext("Level of Education") %></label>
            <select id="level-of-education" name="level-of-education">
            </select>
            <div id="level-of-education-status" />
          </li>

          <li class="field text">
            <label for="reason-for-edx"><%- gettext("Your reason for using edX") %></label>
            <textarea id="reason-for-edx" name="reason-for-edx"></textarea>
            <div id="reason-for-edx-status" />
          </li>
        </ul>
      </div>

            <div id="login" class="col-1-3 login-settings">
                <h3 class="title">Login info</h3>

                <ul class="list-input">

                  <li class="field text">
                  <label for="new-email"><%- gettext("New Address") %></label>
                  <input id="new-email" type="text" name="new-email" value="" placeholder="xsy@edx.org" data-validate="required email"/>
                  <div id="new-email-status" />
                  </li>

                  <li class="field text">
                  <label for="password"><%- gettext("Password") %></label>
                  <input id="password" type="password" name="password" value="" data-validate="required"/>
                  <div id="password-status" />
                  </li>


                  <div id="password-reset">
                      <a href="#"><%- gettext("Reset Password") %></a>
                  </div>
                  <div id="password-reset-status" />
                  </li>
                </ul>

      <!-- TODO: hook this up -->
                <div class="social-auth-links">
                  <h2 class="title">Connected Accounts</h3>
                  <ul>
                    <li><i class="icon-link"></i> <a href="">Facebook</a></li>
                    <li><i class="icon-link"></i> <a href="">Google</a></li>
                  </ul>
                </div>

      <!-- TODO: hook this up -->
                <div class="verification-status">
                  <h2 class="title">Verification Status</h3>

                  <p class="verified">Verified</p>
                  <p class="meta">expires June 2015</p>

                </div>
            </div>

<<<<<<< HEAD
    <div id="save">
        <div class="submit-button">
            <input type="submit" id="account-change-submit" value="<%- gettext("Save changes") %>">
        </div>
        <div id="request-email-status" />
=======
      <div id="location" class="col-1-3 location-settings">
        <h3 class="title">Location info</h3>

        <ul class="list-input">

          <li class="field text">
            <label for="country"><%- gettext("Country") %></label>
            <select id="country" name="country">
            </select>
            <div id="country-status" />
          </li>

          <li class="field text">
            <label for="city"><%- gettext("City") %></label>
            <input id="city" type="text" name="city" value=""/>
            <div id="city-status" />
          </li>

          <li class="field text">
            <label for="language-preference"><%- gettext("Language Preference") %></label>
            <select id="language-preference" name="language-preference">
            </select>
            <div id="language-preference-status" />
          </li>

          <li class="field text">
            <label for="timezone"><%- gettext("Timezone") %></label>
            <select id="timezone" name="timezone">
            </select>
            <div id="timezone-status" />
          </li>
        </ul>
      </div>

    </div>

    <div id="save" class="form-actions">
      <ul class="actions-list">
        <li class="action action-primary">
          <input class="submit-button" type="submit" id="account-change-submit" value="<%- gettext("Save changes") %>">
          <!--<div class="submit-button"></div>-->
          <div id="request-email-status" />
        </li>
        <li class="action action-cancel"><a href="">Cancel and return to Dashboard</a></li>
      </ul>
>>>>>>> 7aab8cae
    </div>
</form><|MERGE_RESOLUTION|>--- conflicted
+++ resolved
@@ -83,13 +83,6 @@
                 </div>
             </div>
 
-<<<<<<< HEAD
-    <div id="save">
-        <div class="submit-button">
-            <input type="submit" id="account-change-submit" value="<%- gettext("Save changes") %>">
-        </div>
-        <div id="request-email-status" />
-=======
       <div id="location" class="col-1-3 location-settings">
         <h3 class="title">Location info</h3>
 
@@ -135,6 +128,5 @@
         </li>
         <li class="action action-cancel"><a href="">Cancel and return to Dashboard</a></li>
       </ul>
->>>>>>> 7aab8cae
     </div>
 </form>