--- conflicted
+++ resolved
@@ -1,5 +1 @@
-<<<<<<< HEAD
-
-=======
-# Please do not ignore *.js files. Some xmodules are written in JS.
->>>>>>> 9d2a2cbc
+# Please do not ignore *.js files. Some xmodules are written in JS.